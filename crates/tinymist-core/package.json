{
  "name": "tinymist-web",
<<<<<<< HEAD
  "version": "0.13.19",
=======
  "version": "0.13.22",
>>>>>>> 12c1a0ab
  "description": "WASM module for running tinymist analyzers in JavaScript environment.",
  "author": "Myriad-Dreamin",
  "license": "Apache-2.0",
  "keywords": [
    "TypeScript",
    "Typst"
  ],
  "type": "module",
  "module": "pkg/tinymist_core.js",
  "types": "pkg/tinymist_core.d.ts",
  "files": [
    "pkg/tinymist_core_bg.wasm",
    "pkg/tinymist_core_bg.wasm.d.ts",
    "pkg/tinymist_core_bg.js",
    "pkg/tinymist_core.js",
    "pkg/tinymist_core.d.ts"
  ],
  "scripts": {
    "build:dev": "wasm-pack build --target web --dev -- --no-default-features --features web",
    "build:node": "wasm-pack build --target nodejs -- --no-default-features --features web",
    "build": "wasm-pack build --target web -- --no-default-features --features web",
    "publish:dry": "npm publish --dry-run",
    "publish:lib": "npm publish || exit 0",
    "test:chrome": "wasm-pack test --chrome --headless --release",
    "test:firefox": "wasm-pack test --firefox --headless --release"
  },
  "devDependencies": {
    "turbo": "^2.3.3"
  }
}<|MERGE_RESOLUTION|>--- conflicted
+++ resolved
@@ -1,10 +1,6 @@
 {
   "name": "tinymist-web",
-<<<<<<< HEAD
-  "version": "0.13.19",
-=======
   "version": "0.13.22",
->>>>>>> 12c1a0ab
   "description": "WASM module for running tinymist analyzers in JavaScript environment.",
   "author": "Myriad-Dreamin",
   "license": "Apache-2.0",
