[package]
name = "typst-shim"
description = "A compatibility layer for Typst release and mainline versions."
authors = ["The Typst Project Developers"]
<<<<<<< HEAD
version = "0.13.17"
edition.workspace = true
=======
# group: world
version = "0.13.16"
edition = "2024"
>>>>>>> 12c1a0ab
license.workspace = true
homepage.workspace = true
repository.workspace = true
rust-version.workspace = true

[features]
default = []
nightly = []

[dependencies]
typst-syntax.workspace = true
typst-eval.workspace = true
typst.workspace = true
cfg-if.workspace = true
comemo.workspace = true

[lints]
workspace = true<|MERGE_RESOLUTION|>--- conflicted
+++ resolved
@@ -2,14 +2,9 @@
 name = "typst-shim"
 description = "A compatibility layer for Typst release and mainline versions."
 authors = ["The Typst Project Developers"]
-<<<<<<< HEAD
-version = "0.13.17"
-edition.workspace = true
-=======
 # group: world
 version = "0.13.16"
 edition = "2024"
->>>>>>> 12c1a0ab
 license.workspace = true
 homepage.workspace = true
 repository.workspace = true
