# Not for end users! This is a Dockerfile to develop the Neovim plugin it self.
# https://github.com/Julian/lean.nvim/tree/1b2752069d700a3e6c7953f5c117d49c134ec711/.devcontainer/lazyvim

FROM debian:12 AS builder

RUN --mount=target=/var/lib/apt/lists,type=cache,sharing=locked \
    --mount=target=/var/cache/apt,type=cache,sharing=locked \
    rm -f /etc/apt/apt.conf.d/docker-clean && \
    apt-get update && apt-get install -y \
    git \
    file \
    ninja-build gettext cmake unzip curl build-essential

RUN git clone --filter=blob:none --branch stable https://github.com/neovim/neovim && cd neovim && make CMAKE_BUILD_TYPE=RelWithDebInfo
USER root
RUN cd neovim/build && cpack -G DEB && dpkg -i nvim-linux-x86_64.deb

<<<<<<< HEAD
FROM myriaddreamin/tinymist:0.13.19 as tinymist
=======
FROM myriaddreamin/tinymist:0.13.22 as tinymist
>>>>>>> 12c1a0ab

FROM debian:12

COPY --from=builder /neovim/build/nvim-linux-x86_64.deb /tmp/nvim-linux-x86_64.deb

RUN --mount=target=/var/lib/apt/lists,type=cache,sharing=locked \
    --mount=target=/var/cache/apt,type=cache,sharing=locked \
    rm -f /etc/apt/apt.conf.d/docker-clean && \
    apt-get update && apt-get install -y curl git ripgrep build-essential unzip
RUN --mount=target=/var/lib/apt/lists,type=cache,sharing=locked \
    --mount=target=/var/cache/apt,type=cache,sharing=locked \
    rm -f /etc/apt/apt.conf.d/docker-clean && \
    apt-get update && apt-get install -y python3
RUN --mount=target=/var/lib/apt/lists,type=cache,sharing=locked \
    --mount=target=/var/cache/apt,type=cache,sharing=locked \
    rm -f /etc/apt/apt.conf.d/docker-clean && \
    apt-get install -y /tmp/nvim-linux-x86_64.deb \
    && rm /tmp/nvim-linux-x86_64.deb

RUN useradd --create-home --shell /bin/bash runner
USER runner
WORKDIR /home/runner

RUN for dependency in AndrewRadev/switch.vim andymass/vim-matchup neovim/nvim-lspconfig nvim-lua/plenary.nvim tomtom/tcomment_vim lewis6991/satellite.nvim; do git clone --quiet --filter=blob:none "https://github.com/$dependency" "packpath/$(basename $dependency)"; done
RUN for dependency in Julian/inanis.nvim; do git clone --quiet --filter=blob:none "https://github.com/$dependency" "packpath/$(basename $dependency)"; done

USER root
COPY --from=tinymist /usr/local/bin/tinymist /usr/local/bin/tinymist
USER runner

ENV XDG_CONFIG_HOME=/home/runner/.config
ENV XDG_DATA_HOME=/home/runner/.local/share
ENV XDG_STATE_HOME=/home/runner/.local/state
ENV XDG_CACHE_HOME=/home/runner/.cache

COPY lazyvim-dev/init.lua $XDG_CONFIG_HOME/nvim/init.lua
COPY lazyvim-dev/plugins/dev.lua $XDG_CONFIG_HOME/nvim/lua/plugins/dev.lua
COPY lazyvim-dev/plugins/mason-workaround.lua $XDG_CONFIG_HOME/nvim/lua/plugins/mason-workaround.lua
COPY lazyvim/plugins/lsp-folding.lua $XDG_CONFIG_HOME/nvim/lua/plugins/lsp-folding.lua
COPY lazyvim/plugins/tinymist.lua $XDG_CONFIG_HOME/nvim/lua/others/tinymist.lua

# SHELL isn't supported by OCI images
ENTRYPOINT []
<|MERGE_RESOLUTION|>--- conflicted
+++ resolved
@@ -15,11 +15,7 @@
 USER root
 RUN cd neovim/build && cpack -G DEB && dpkg -i nvim-linux-x86_64.deb
 
-<<<<<<< HEAD
-FROM myriaddreamin/tinymist:0.13.19 as tinymist
-=======
 FROM myriaddreamin/tinymist:0.13.22 as tinymist
->>>>>>> 12c1a0ab
 
 FROM debian:12
 
