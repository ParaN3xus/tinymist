{
  "name": "tinymist-vscode-html",
<<<<<<< HEAD
  "version": "0.13.19",
=======
  "version": "0.13.22",
>>>>>>> 12c1a0ab
  "description": "Extending Typst with HTML features",
  "keywords": [
    "html",
    "typst",
    "language-server"
  ],
  "categories": [
    "Programming Languages"
  ],
  "repository": {
    "type": "git",
    "url": "https://github.com/Myriad-Dreamin/tinymist.git"
  },
  "displayName": "Tinymist Typst HTML",
  "author": "Myriad-Dreamin",
  "contributors": [
    "Myriad-Dreamin"
  ],
  "publisher": "myriad-dreamin",
  "license": "Apache-2.0",
  "engines": {
    "vscode": "^1.97.0"
  },
  "activationEvents": [
    "onLanguage:typst"
  ],
  "main": "./out/extension.js",
  "browser": "./out/extension.web.js",
  "icon": "./icons/ti-white.png",
  "contributes": {
    "commands": [
      {
        "command": "tinymist.showHtmlExtensionLog",
        "title": "Show Log of the HTML extension",
        "description": "Show log of the tinymist HTML extension",
        "category": "Typst",
        "icon": "$(list-flat)"
      }
    ]
  },
  "scripts": {
    "build-web-base": "node esbuild.web.mjs",
    "build-system-base": "node esbuild.system.mjs",
    "build-base": "yarn run build-web-base && yarn run build-system-base",
    "compile-shared": "node scripts/check-version.mjs && node scripts/postinstall.cjs",
    "compile:web": "yarn run build-web-base -- --minify && yarn run compile-shared",
    "compile:system": "yarn run build-system-base -- --minify && yarn run compile-shared",
    "package": "npx @vscode/vsce package --yarn",
    "compile": "yarn run compile:system",
    "watch": "yarn run build-system-base -- --sourcemap --watch",
    "check": "tsc --noEmit",
    "format-check": "prettier --check .",
    "format": "prettier --write .",
    "test": "rimraf test-dist/ && tsc -p tsconfig.test.json && node test-dist/test/runTests.js"
  },
  "dependencies": {
    "css": "^3.0.0",
    "esbuild-plugin-polyfill-node": "^0.3.0",
    "lodash.flow": "^3.5.0",
    "vscode-languageclient": "^9.0.0",
    "vscode-languageserver": "^9.0.0",
    "xxhashjs": "^0.2.2"
  },
  "devDependencies": {
    "@types/chai": "^5.0.1",
    "@types/css": "^0.0.38",
    "@types/mocha": "^10.0.1",
    "@types/node": "^22.13.4",
    "@types/vscode": "^1.97.0",
    "@vscode/test-electron": "^2.3.9",
    "@vscode/vsce": "^2.22.0",
    "chai": "^5.1.1",
    "mocha": "^10.2.0",
    "ovsx": "^0.8.3",
    "vscode-html-languageservice": "^5.3.1"
  }
}<|MERGE_RESOLUTION|>--- conflicted
+++ resolved
@@ -1,10 +1,6 @@
 {
   "name": "tinymist-vscode-html",
-<<<<<<< HEAD
-  "version": "0.13.19",
-=======
   "version": "0.13.22",
->>>>>>> 12c1a0ab
   "description": "Extending Typst with HTML features",
   "keywords": [
     "html",
