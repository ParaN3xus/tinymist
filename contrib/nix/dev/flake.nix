{
  inputs = {
    nixpkgs.url = "github:nixos/nixpkgs?ref=nixos-unstable";
    flake-parts.url = "github:hercules-ci/flake-parts";
    fenix = {
      url = "github:nix-community/fenix";
      inputs.nixpkgs.follows = "nixpkgs";
    };
    rust-manifest = {
      url = "https://static.rust-lang.org/dist/channel-rust-1.88.0.toml";
      flake = false;
    };
  };

  outputs = inputs @ { self, flake-parts, nixpkgs, fenix, rust-manifest, }:
    flake-parts.lib.mkFlake { inherit inputs; } {
      systems = [ "x86_64-linux" ];
    
      perSystem = {config, lib, pkgs, system, ...}: 
      let
        rust-toolchain = (fenix.packages.${system}.fromManifestFile rust-manifest).defaultToolchain;
        tinymist =  (pkgs.makeRustPlatform {
            cargo = rust-toolchain;
            rustc = rust-toolchain;
          }).buildRustPackage (finalAttrs: {
          pname = "tinymist";
          # Please update the corresponding vscode extension when updating
          # this derivation.
<<<<<<< HEAD
          version = "0.13.19";
=======
          version = "0.13.22";
>>>>>>> 12c1a0ab

          src = pkgs.lib.cleanSource ../../..;

          useFetchCargoVendor = true;
          cargoHash = "sha256-IyGYBbb8ilK+8fsFAm1N2A0Cw0qrbTqG20TgQs+1yaA=";

          nativeBuildInputs = [
            pkgs.installShellFiles
            pkgs.pkg-config
          ];

          checkFlags = [
            "--skip=e2e"

            # Require internet access
            "--skip=docs::package::tests::cetz"
            "--skip=docs::package::tests::fletcher"
            "--skip=docs::package::tests::tidy"
            "--skip=docs::package::tests::touying"

            # Tests are flaky for unclear reasons since the 0.12.3 release
            # Reported upstream: https://github.com/Myriad-Dreamin/tinymist/issues/868
            "--skip=analysis::expr_tests::scope"
            "--skip=analysis::post_type_check_tests::test"
            "--skip=analysis::type_check_tests::test"
            "--skip=completion::tests::test_pkgs"
            "--skip=folding_range::tests::test"
            "--skip=goto_definition::tests::test"
            "--skip=hover::tests::test"
            "--skip=inlay_hint::tests::smart"
            "--skip=prepare_rename::tests::prepare"
            "--skip=references::tests::test"
            "--skip=rename::tests::test"
            "--skip=semantic_tokens_full::tests::test"
          ];

          postInstall = lib.optionalString (pkgs.stdenv.hostPlatform.emulatorAvailable pkgs.buildPackages) (
            let
              emulator = pkgs.stdenv.hostPlatform.emulator pkgs.buildPackages;
            in
            ''
              installShellCompletion --cmd tinymist \
                --bash <(${emulator} $out/bin/tinymist completion bash) \
                --fish <(${emulator} $out/bin/tinymist completion fish) \
                --zsh <(${emulator} $out/bin/tinymist completion zsh)
            ''
          );

          nativeInstallCheckInputs = [
            pkgs.versionCheckHook
          ];
          versionCheckProgramArg = "-V";
          doInstallCheck = true;

          meta = {
            description = "Tinymist is an integrated language service for Typst";
            homepage = "https://github.com/Myriad-Dreamin/tinymist";
            changelog = "https://github.com/Myriad-Dreamin/tinymist/blob/v${finalAttrs.version}/editors/vscode/CHANGELOG.md";
            license = lib.licenses.asl20;
            mainProgram = "tinymist";
            maintainers = with lib.maintainers; [
              GaetanLepage
              lampros
            ];
          };
        });
      in {
        # export the project devshell as the default devshell
        devShells.default = pkgs.mkShell {
          buildInputs = with pkgs; [
            rust-analyzer
            nodejs_24
            (yarn.override { nodejs = nodejs_24; })
          ];

          shellHook = ''
            echo "Docs: docs/tinymist/nix.typ."
          '';
        };
        # Developing neovim integration requires a fresh tinymist binary
        devShells.neovim = pkgs.mkShell {
          buildInputs = [
            tinymist
          ];
          shellHook = ''
            echo "Docs: docs/tinymist/nix.typ."
          '';
        };
      };
    };
}<|MERGE_RESOLUTION|>--- conflicted
+++ resolved
@@ -26,11 +26,7 @@
           pname = "tinymist";
           # Please update the corresponding vscode extension when updating
           # this derivation.
-<<<<<<< HEAD
-          version = "0.13.19";
-=======
           version = "0.13.22";
->>>>>>> 12c1a0ab
 
           src = pkgs.lib.cleanSource ../../..;
 
